import store from '@/store';
import createTask from '@/transitional/tasks';
import Papa from 'papaparse';
import { exportFormatCodes, taxTypes } from '../constants';
import { writeJson } from '../file_utils';
import { taskFunction, parallelTaskMap, getClientIdentifier } from './utils';
import { createClientAction, ClientActionRunner } from './base';
import { getPendingLiabilityPage } from '../reports';
import { errorToString } from '../errors';

/** Columns to get from the pending liabilities table */
const totalsColumns = [
  'principal',
  'interest',
  'penalty',
  'total',
];

/**
 * @typedef {Object.<string, string>} Totals
 * Totals with two decimal places. The possible totals are all the items in `totalsColumns`.
 */

/**
 * Generates an object with totals that are all one value.
 * @param {string[]} columns
 * @param {string} value
 * @returns {Totals}
 */
function generateTotals(columns, value) {
  const totals = {};
  for (const column of columns) {
    totals[column] = value;
  }
  return totals;
}

/**
 * Gets the pending liability totals of a tax type.
 * @param {import('../constants').Client} client
 * @param {import('../constants').TaxTypeNumericalCode} taxTypeId
 * @param {number} parentTaskId
 * @returns {Promise<Totals|null>}
 */
async function getPendingLiabilities(client, taxTypeId, parentTaskId) {
  const taxType = taxTypes[taxTypeId];

  const task = await createTask(store, {
    title: `Get ${taxType} totals`,
    parent: parentTaskId,
    progressMax: 2,
  });
  return taskFunction({
    task,
    async func() {
      task.status = 'Getting totals from first page';
      let response = await getPendingLiabilityPage({
        taxTypeId,
        page: 1,
        tpin: client.username,
      });

      if (response.numPages > 1) {
        task.addStep('More than one page found. Getting totals from last page');
        response = await getPendingLiabilityPage({
          taxTypeId,
          page: response.numPages,
          tpin: client.username,
        });
      }

      let totals;
      const { records } = response.parsedTable;
      if (records.length > 0) {
        const totalsRow = records[records.length - 1];
        // Make sure we are getting totals from the grand total row.
        if (totalsRow.srNo.toLowerCase() === 'grand total') {
          totals = {};
          for (const column of totalsColumns) {
            const cell = totalsRow[column];
            totals[column] = cell.replace(/\n\n/g, '');
          }
        } else {
          totals = null;
        }
      } else {
        totals = generateTotals(totalsColumns, '0');
      }

      return totals;
    },
  });
}

const GetAllPendingLiabilitiesClientAction = createClientAction({
  id: 'getAllPendingLiabilities',
  name: 'Get all pending liabilities',
  requiresTaxTypes: true,
  hasOutput: true,
  defaultOutputFormat: exportFormatCodes.CSV,
  outputFormats: [exportFormatCodes.CSV, exportFormatCodes.JSON],
  outputFormatter({
    clients,
    outputs: clientOutputs,
    format,
    anonymizeClients,
  }) {
    if (format === exportFormatCodes.CSV) {
      const rows = [];
      const columnOrder = totalsColumns;
      // Columns are: client identifier, ...totals, error
      const numberOfColumns = 2 + totalsColumns.length + 1;
      for (const client of clients) {
        let value = null;
        if (client.id in clientOutputs) {
          ({ value } = clientOutputs[client.id]);
        }
        const totalsObjects = value ? value.totals : null;
        let i = 0;
        for (const taxType of Object.values(taxTypes)) {
          let firstCol = '';
          if (i === 0) {
            firstCol = getClientIdentifier(client, anonymizeClients);
          }
          const row = [firstCol, taxType];
          if (value && (taxType in totalsObjects)) {
            const totalsObject = totalsObjects[taxType];
            const totals = [];
            for (const column of columnOrder) {
              totals.push(totalsObject[column]);
            }
            row.push(...totals);
          } else {
            for (let j = 0; j < columnOrder.length; j++) {
              row.push('');
            }
            // Indicate that this tax type had an error
            if (value && (taxType in value.retrievalErrors)) {
              row.push('!');
            }
          }
          // Fill empty columns
          while (row.length < numberOfColumns) {
            row.push('');
          }
          rows.push(row);
          i++;
        }
      }
      // TODO: Make output options configurable by user
      return Papa.unparse(rows, {
        quotes: true,
      });
    }
    const json = {};
    for (const client of clients) {
      if (client.id in clientOutputs) {
        const output = clientOutputs[client.id];
        let jsonClient = { id: client.id };
        if (!anonymizeClients) {
          jsonClient = Object.assign(jsonClient, {
            name: client.name,
            username: client.username,
          });
        }
        const outputValue = output.value;
        const taxTypeErrors = {};
        for (const taxTypeCode of Object.keys(outputValue.retrievalErrors)) {
          const error = outputValue.retrievalErrors[taxTypeCode];
          taxTypeErrors[taxTypeCode] = errorToString(error);
        }
        json[client.id] = {
          client: jsonClient,
          actionId: output.actionId,
          totals: outputValue.totals,
          taxTypeErrors,
          error: output.error,
        };
      }
    }
    return writeJson(json);
  },
});

/**
 * @typedef {Object} RunnerInput
 * @property {import('../constants').TaxTypeNumericalCode[]} [taxTypeIds]
 * @property {string[]} [taxAccountNames]
 */

GetAllPendingLiabilitiesClientAction.Runner = class extends ClientActionRunner {
  constructor(data) {
    super(data);
    this.storeProxy.actionId = GetAllPendingLiabilitiesClientAction.id;
  }

  async runInternal() {
    const { task: actionTask, client } = this.storeProxy;
<<<<<<< HEAD
    const { taxTypes: taxTypeIds } = client;

    /**
     * @typedef {Object} TotalsResponses
     * @property {Totals} totals
     * @property {Error} retrievalErrors
     */
    /** @type {Object.<string, TotalsResponses>} */
    const responses = await parallelTaskMap({
      task: actionTask,
      list: taxTypeIds,
      async func(taxTypeId, parentTaskId) {
        const response = {
          totals: null,
          retrievalErrors: [],
        };
        try {
          response.totals = await getPendingLiabilities(client, taxTypeId, parentTaskId);
        } catch (error) {
          response.retrievalErrors = error;
        }
        return response;
=======
    // eslint-disable-next-line prefer-destructuring
    const input = /** @type {RunnerInput} */(this.storeProxy.input);
    let taxAccounts = client.registeredTaxAccounts;

    if (input) {
      if ('taxTypeIds' in input) {
        taxAccounts = taxAccounts.filter(account => input.taxTypeIds.includes(account.taxTypeId));
      }
      if ('taxAccountNames' in input) {
        const names = input.taxAccountNames;
        taxAccounts = taxAccounts.filter(account => names.includes(account.accountName));
      }
    }

    const responses = await parallelTaskMap({
      task: actionTask,
      count: taxAccounts.length,
      async func(taxAccountKey, parentTaskId) {
        const taxAccount = taxAccounts[taxAccountKey];
        return getPendingLiabilities(client, taxAccount, parentTaskId);
>>>>>>> a83031b1
      },
    });

    const output = {
      totals: {},
      retrievalErrors: {},
    };
<<<<<<< HEAD
    for (let i = 0; i < taxTypeIds.length; i++) {
      const taxTypeId = taxTypeIds[i];
      const taxType = taxTypes[taxTypeId];
      const { totals, retrievalErrors } = responses[i];
=======
    const failedTaxAccountNames = [];
    for (const response of responses) {
      const taxAccountKey = response.item;
      const taxAccount = taxAccounts[taxAccountKey];
      const taxType = taxTypes[taxAccount.taxTypeId];
      const totals = response.value;
>>>>>>> a83031b1
      if (totals) {
        output.totals[taxType] = Object.assign({}, totals);
      } else {
        output.retrievalErrors[taxType] = response.error;
        failedTaxAccountNames.push(taxAccount.accountName);
      }
    }
    this.storeProxy.output = output;
    const failedTaxTypes = Object.keys(output.retrievalErrors);
    // FIXME: Handle duplicate tax types
    if (failedTaxTypes.length > 0) {
      this.setRetryReason(`Failed to get some tax types: ${failedTaxTypes}`);
      /** @type {RunnerInput} */
      const retryInput = { taxAccountNames: failedTaxAccountNames };
      this.storeProxy.retryInput = retryInput;
    }
  }
};

export default GetAllPendingLiabilitiesClientAction;<|MERGE_RESOLUTION|>--- conflicted
+++ resolved
@@ -185,7 +185,6 @@
 /**
  * @typedef {Object} RunnerInput
  * @property {import('../constants').TaxTypeNumericalCode[]} [taxTypeIds]
- * @property {string[]} [taxAccountNames]
  */
 
 GetAllPendingLiabilitiesClientAction.Runner = class extends ClientActionRunner {
@@ -196,51 +195,19 @@
 
   async runInternal() {
     const { task: actionTask, client } = this.storeProxy;
-<<<<<<< HEAD
-    const { taxTypes: taxTypeIds } = client;
-
-    /**
-     * @typedef {Object} TotalsResponses
-     * @property {Totals} totals
-     * @property {Error} retrievalErrors
-     */
-    /** @type {Object.<string, TotalsResponses>} */
+    // eslint-disable-next-line prefer-destructuring
+    const input = /** @type {RunnerInput} */(this.storeProxy.input);
+    let { taxTypes: taxTypeIds } = client;
+
+    if (input && 'taxTypeIds' in input) {
+      taxTypeIds = taxTypeIds.filter(id => input.taxTypeIds.includes(id));
+    }
+
     const responses = await parallelTaskMap({
       task: actionTask,
       list: taxTypeIds,
       async func(taxTypeId, parentTaskId) {
-        const response = {
-          totals: null,
-          retrievalErrors: [],
-        };
-        try {
-          response.totals = await getPendingLiabilities(client, taxTypeId, parentTaskId);
-        } catch (error) {
-          response.retrievalErrors = error;
-        }
-        return response;
-=======
-    // eslint-disable-next-line prefer-destructuring
-    const input = /** @type {RunnerInput} */(this.storeProxy.input);
-    let taxAccounts = client.registeredTaxAccounts;
-
-    if (input) {
-      if ('taxTypeIds' in input) {
-        taxAccounts = taxAccounts.filter(account => input.taxTypeIds.includes(account.taxTypeId));
-      }
-      if ('taxAccountNames' in input) {
-        const names = input.taxAccountNames;
-        taxAccounts = taxAccounts.filter(account => names.includes(account.accountName));
-      }
-    }
-
-    const responses = await parallelTaskMap({
-      task: actionTask,
-      count: taxAccounts.length,
-      async func(taxAccountKey, parentTaskId) {
-        const taxAccount = taxAccounts[taxAccountKey];
-        return getPendingLiabilities(client, taxAccount, parentTaskId);
->>>>>>> a83031b1
+        return getPendingLiabilities(client, taxTypeId, parentTaskId);
       },
     });
 
@@ -248,33 +215,24 @@
       totals: {},
       retrievalErrors: {},
     };
-<<<<<<< HEAD
-    for (let i = 0; i < taxTypeIds.length; i++) {
-      const taxTypeId = taxTypeIds[i];
+    const failedTaxTypeIds = [];
+    for (const response of responses) {
+      const taxTypeId = response.item;
       const taxType = taxTypes[taxTypeId];
-      const { totals, retrievalErrors } = responses[i];
-=======
-    const failedTaxAccountNames = [];
-    for (const response of responses) {
-      const taxAccountKey = response.item;
-      const taxAccount = taxAccounts[taxAccountKey];
-      const taxType = taxTypes[taxAccount.taxTypeId];
       const totals = response.value;
->>>>>>> a83031b1
       if (totals) {
         output.totals[taxType] = Object.assign({}, totals);
       } else {
         output.retrievalErrors[taxType] = response.error;
-        failedTaxAccountNames.push(taxAccount.accountName);
+        failedTaxTypeIds.push(taxTypeId);
       }
     }
     this.storeProxy.output = output;
     const failedTaxTypes = Object.keys(output.retrievalErrors);
-    // FIXME: Handle duplicate tax types
     if (failedTaxTypes.length > 0) {
       this.setRetryReason(`Failed to get some tax types: ${failedTaxTypes}`);
       /** @type {RunnerInput} */
-      const retryInput = { taxAccountNames: failedTaxAccountNames };
+      const retryInput = { taxTypeIds: failedTaxTypeIds };
       this.storeProxy.retryInput = retryInput;
     }
   }
